package mesosphere.marathon
package api.v2.json

import mesosphere.marathon.api.v2.{ AppNormalization, Validation }
import mesosphere.marathon.api.v2.validation.AppValidation
import mesosphere.marathon.core.pod.ContainerNetwork
import mesosphere.marathon.core.readiness.ReadinessCheckTestHelper
import mesosphere.marathon.raml.{ EnvVarSecret, Raml }
import mesosphere.marathon.state.PathId._
import mesosphere.marathon.state.VersionInfo.OnlyVersion
import mesosphere.marathon.state._
import mesosphere.{ UnitTest, ValidationTestLike }
import org.scalatest.Matchers
import play.api.libs.json._

import scala.collection.immutable.Seq
import scala.concurrent.duration._

class AppDefinitionFormatsTest extends UnitTest
    with AppAndGroupFormats
    with HealthCheckFormats
    with Matchers
    with ValidationTestLike {

  import Formats.PathIdFormat

  object Fixture {
    val a1 = AppDefinition(
      id = "app1".toRootPath,
      cmd = Some("sleep 10"),
      versionInfo = VersionInfo.OnlyVersion(Timestamp(1))
    )

    val j1 = Json.parse("""
      {
        "id": "app1",
        "cmd": "sleep 10",
        "version": "1970-01-01T00:00:00.001Z"
      }
    """)
  }

  def normalizeAndConvert(app: raml.App): AppDefinition = {
    val config = AppNormalization.Configuration(None, "mesos-bridge-name")
    Raml.fromRaml(
      // this is roughly the equivalent of how the original Formats behaved, which is notable because Formats
      // (like this code) reverses the order of validation and normalization
      Validation.validateOrThrow(
        AppNormalization.apply(config)
          .normalized(Validation.validateOrThrow(
            AppNormalization.forDeprecated(config).normalized(app))(AppValidation.validateOldAppAPI)))(
          AppValidation.validateCanonicalAppAPI(Set.empty, () => None)
        )
    )
  }

  "AppDefinitionFormats" should {
    "ToJson" in {
      import AppDefinition._
      import Fixture._
      import mesosphere.marathon.raml._

      val r1 = Json.toJson(a1)
      // check supplied values
      (r1 \ "id").get should equal (JsString("/app1"))
      (r1 \ "cmd").get should equal (JsString("sleep 10"))
      (r1 \ "version").get should equal (JsString("1970-01-01T00:00:00.001Z"))
      (r1 \ "versionInfo").asOpt[JsObject] should equal(None)

      // check default values
      (r1 \ "args").asOpt[Seq[String]] should be (empty)
      (r1 \ "user").asOpt[String] should equal (None)
      (r1 \ "env").asOpt[Map[String, String]] should be (empty)
      (r1 \ "instances").as[Long] should equal (App.DefaultInstances)
      (r1 \ "cpus").as[Double] should equal (App.DefaultCpus)
      (r1 \ "mem").as[Double] should equal (App.DefaultMem)
      (r1 \ "disk").as[Double] should equal (App.DefaultDisk)
      (r1 \ "gpus").as[Int] should equal (App.DefaultGpus)
      (r1 \ "executor").as[String] should equal (App.DefaultExecutor)
      (r1 \ "constraints").asOpt[Set[Seq[String]]] should be (empty)
      (r1 \ "fetch").asOpt[Seq[Artifact]] should be (empty)
      (r1 \ "portDefinitions").asOpt[Seq[PortDefinition]] should equal (Option(Seq.empty))
      (r1 \ "requirePorts").as[Boolean] should equal (App.DefaultRequirePorts)
      (r1 \ "backoffSeconds").as[Long] should equal (App.DefaultBackoffSeconds)
      (r1 \ "backoffFactor").as[Double] should equal (App.DefaultBackoffFactor)
      (r1 \ "maxLaunchDelaySeconds").as[Long] should equal (App.DefaultMaxLaunchDelaySeconds)
      (r1 \ "container").asOpt[String] should equal (None)
      (r1 \ "healthChecks").asOpt[Seq[AppHealthCheck]] should be (empty)
      (r1 \ "dependencies").asOpt[Set[PathId]] should be (empty)
      (r1 \ "upgradeStrategy").as[UpgradeStrategy] should equal (DefaultUpgradeStrategy.toRaml)
      (r1 \ "residency").asOpt[String] should equal (None)
      (r1 \ "secrets").asOpt[Map[String, SecretDef]] should be (empty)
      (r1 \ "taskKillGracePeriodSeconds").asOpt[Long] should equal (DefaultTaskKillGracePeriod)
    }

    "ToJson should serialize full version info" in {
      import Fixture._

      val r1 = Json.toJson(a1.copy(versionInfo = VersionInfo.FullVersionInfo(
        version = Timestamp(3),
        lastScalingAt = Timestamp(2),
        lastConfigChangeAt = Timestamp(1)
      )))
      (r1 \ "version").as[String] should equal("1970-01-01T00:00:00.003Z")
      (r1 \ "versionInfo" \ "lastScalingAt").as[String] should equal("1970-01-01T00:00:00.002Z")
      (r1 \ "versionInfo" \ "lastConfigChangeAt").as[String] should equal("1970-01-01T00:00:00.001Z")
    }

    "FromJson" in {
      import AppDefinition._
      import Fixture._
      import raml.App

      val raw = j1.as[App]
      val r1 = normalizeAndConvert(raw)

      // check supplied values
      r1.id should equal (a1.id)
      r1.cmd should equal (a1.cmd)
      r1.version should equal (Timestamp(1))
      r1.versionInfo shouldBe a[VersionInfo.OnlyVersion]
      // check default values
      r1.args should equal (App.DefaultArgs)
      r1.user should equal (App.DefaultUser)
      r1.env should equal (DefaultEnv)
      r1.instances should equal (App.DefaultInstances)
      r1.resources.cpus should equal (App.DefaultCpus)
      r1.resources.mem should equal (App.DefaultMem)
      r1.resources.disk should equal (App.DefaultDisk)
      r1.resources.gpus should equal (App.DefaultGpus)
      r1.executor should equal (App.DefaultExecutor)
      r1.constraints should equal (DefaultConstraints)
      r1.fetch should equal (DefaultFetch)
      r1.portDefinitions should equal (Seq(PortDefinition(port = 0, name = Some("default"))))
      r1.requirePorts should equal (App.DefaultRequirePorts)
      r1.backoffStrategy.backoff should equal (App.DefaultBackoffSeconds.seconds)
      r1.backoffStrategy.factor should equal (App.DefaultBackoffFactor)
      r1.backoffStrategy.maxLaunchDelay should equal (App.DefaultMaxLaunchDelaySeconds.seconds)
      r1.container should equal (DefaultContainer)
      r1.healthChecks should equal (DefaultHealthChecks)
      r1.dependencies should equal (DefaultDependencies)
      r1.upgradeStrategy should equal (DefaultUpgradeStrategy)
      r1.acceptedResourceRoles should be ('empty)
      r1.secrets should equal (DefaultSecrets)
      r1.taskKillGracePeriod should equal (DefaultTaskKillGracePeriod)
      r1.unreachableStrategy should equal (DefaultUnreachableStrategy)
    }

    "FromJSON should ignore VersionInfo" in {
      val app = Json.parse(
        """{
        |  "id": "test",
        |  "cmd": "foo",
        |  "version": "1970-01-01T00:00:00.002Z",
        |  "versionInfo": {
        |     "lastScalingAt": "1970-01-01T00:00:00.002Z",
        |     "lastConfigChangeAt": "1970-01-01T00:00:00.001Z"
        |  }
        |}""".stripMargin).as[raml.App]

      withValidationClue {
        val appDef = normalizeAndConvert(app)
        appDef.versionInfo shouldBe a[OnlyVersion]
      }
    }

    "FromJSON should fail for empty id" in {
      val json = Json.parse(""" { "id": "" }""")
      a[JsResultException] shouldBe thrownBy { normalizeAndConvert(json.as[raml.App]) }
    }

    "FromJSON should fail when using / as an id" in {
      val json = Json.parse(""" { "id": "/" }""")
      a[ValidationFailedException] shouldBe thrownBy { normalizeAndConvert(json.as[raml.App]) }
    }

    "FromJSON should not fail when 'cpus' is greater than 0" in {
      val json = Json.parse(""" { "id": "test", "cmd": "foo", "cpus": 0.0001 }""")
      noException should be thrownBy {
        normalizeAndConvert(json.as[raml.App])
      }
    }

    "FromJSON should fail when 'env' contains invalid keys" in {
      val json = Json.parse(""" { "id": "test", "cmd": "foo", "env": { "": "foo" } }""")
      a[ValidationFailedException] shouldBe thrownBy { normalizeAndConvert(json.as[raml.App]) }
    }

    """ToJSON should correctly handle missing acceptedResourceRoles""" in {
      val appDefinition = AppDefinition(id = PathId("test"), acceptedResourceRoles = Set.empty)
      val json = Json.toJson(appDefinition)
      (json \ "acceptedResourceRoles").asOpt[Set[String]] should be(None)
    }

    """ToJSON should correctly handle acceptedResourceRoles""" in {
      val appDefinition = AppDefinition(id = PathId("test"), acceptedResourceRoles = Set("a"))
      val json = Json.toJson(appDefinition)
      (json \ "acceptedResourceRoles").as[Set[String]] should be(Set("a"))
    }

    """FromJSON should parse "acceptedResourceRoles": ["production", "*"] """ in {
      val json = Json.parse(""" { "id": "test", "cmd": "foo", "acceptedResourceRoles": ["production", "*"] }""")
      val appDef = normalizeAndConvert(json.as[raml.App])
      appDef.acceptedResourceRoles should equal(Set("production", ResourceRole.Unreserved))
    }

    """FromJSON should parse "acceptedResourceRoles": ["*"] """ in {
      val json = Json.parse(""" { "id": "test", "cmd": "foo", "acceptedResourceRoles": ["*"] }""")
      val appDef = normalizeAndConvert(json.as[raml.App])
      appDef.acceptedResourceRoles should equal(Set(ResourceRole.Unreserved))
    }

    "FromJSON should fail when 'acceptedResourceRoles' is defined but empty" in {
      val json = Json.parse(""" { "id": "test", "cmd": "foo", "acceptedResourceRoles": [] }""")
      a[ValidationFailedException] shouldBe thrownBy { normalizeAndConvert(json.as[raml.App]) }
    }

    "FromJSON should read the default upgrade strategy" in {
      withValidationClue {
        val json = Json.parse(""" { "id": "test", "cmd": "foo" }""")
        val appDef = normalizeAndConvert(json.as[raml.App])
        appDef.upgradeStrategy should be(UpgradeStrategy.empty)
      }
    }

    "FromJSON should have a default residency upgrade strategy" in {
      withValidationClue {
        val json = Json.parse("""
          |{
          |  "id": "test",
          |  "container": {
          |    "type": "DOCKER",
          |    "docker": { "image": "busybox" },
          |    "volumes": [
          |      { "containerPath": "b", "persistent": { "size": 1 }, "mode": "RW" }
          |    ]
          |  },
          |  "residency": {}
          |}""".stripMargin)
        val appDef = normalizeAndConvert(json.as[raml.App])
        appDef.upgradeStrategy should be(UpgradeStrategy.forResidentTasks)
      }
    }

    "FromJSON should read the default residency automatically residency " in {
      withValidationClue {
        val json = Json.parse(
          """
        |{
        |  "id": "resident",
        |  "cmd": "foo",
        |  "container": {
        |    "type": "MESOS",
        |    "volumes": [{
        |      "containerPath": "var",
        |      "persistent": { "size": 10 },
        |      "mode": "RW"
        |    }]
        |  }
        |}
      """.stripMargin)
        val appDef = normalizeAndConvert(json.as[raml.App])
        appDef.residency should be(Some(Residency.default))
      }
    }

    """FromJSON should parse "residency" """ in {
      withValidationClue {
        val appDef = normalizeAndConvert(Json.parse(
          """{
        |  "id": "test",
        |  "cmd": "foo",
          |  "container": {
          |    "type": "MESOS",
          |    "volumes": [{
          |      "containerPath": "var",
          |      "persistent": { "size": 10 },
          |      "mode": "RW"
          |    }]
          |  },
          |  "residency": {
        |     "relaunchEscalationTimeoutSeconds": 300,
        |     "taskLostBehavior": "RELAUNCH_AFTER_TIMEOUT"
        |  }
        |}""".stripMargin).as[raml.App])

        appDef.residency should equal(Some(Residency(300, Protos.ResidencyDefinition.TaskLostBehavior.RELAUNCH_AFTER_TIMEOUT)))
      }
    }

    "ToJson should serialize residency" in {
      import Fixture._

      val json = Json.toJson(a1.copy(residency = Some(Residency(7200, Protos.ResidencyDefinition.TaskLostBehavior.WAIT_FOREVER))))
      (json \ "residency" \ "relaunchEscalationTimeoutSeconds").as[Long] should equal(7200)
      (json \ "residency" \ "taskLostBehavior").as[String] should equal(Protos.ResidencyDefinition.TaskLostBehavior.WAIT_FOREVER.name())
    }

    "AppDefinition JSON includes readinessChecks" in {
      val app = AppDefinition(id = PathId("/test"), cmd = Some("sleep 123"), readinessChecks = Seq(
        ReadinessCheckTestHelper.alternativeHttps
      ),
        portDefinitions = Seq(
          state.PortDefinition(0, name = Some(ReadinessCheckTestHelper.alternativeHttps.portName))
        )
      )
      val appJson = Json.toJson(app)
      val rereadApp = appJson.as[raml.App]
      rereadApp.readinessChecks should have size 1
      withValidationClue {
        normalizeAndConvert(rereadApp) should equal(app)
      }
    }

    "FromJSON should parse ipAddress.networkName" in {
      val appDef = normalizeAndConvert(Json.parse(
        """{
        |  "id": "test",
        |  "cmd": "foo",
        |  "ipAddress": {
        |    "networkName": "foo"
        |  }
        |}""".stripMargin).as[raml.App])

      appDef.networks should be(Seq(ContainerNetwork(name = "foo")))
    }

    "FromJSON should parse ipAddress.networkName with MESOS container" in {
      val appDef = normalizeAndConvert(Json.parse(
        """{
        |  "id": "test",
        |  "cmd": "foo",
        |  "ipAddress": {
        |    "networkName": "foo"
        |  },
        |  "container": {
        |    "type": "MESOS"
        |  }
        |}""".stripMargin).as[raml.App])

      appDef.networks should be(Seq(ContainerNetwork(name = "foo")))
      appDef.container should be(Some(Container.Mesos(portMappings = Seq(Container.PortMapping.defaultInstance))))
    }

    "FromJSON should parse ipAddress.networkName with DOCKER container w/o port mappings" in {
      withValidationClue {
        val appDef = normalizeAndConvert(Json.parse(
          """{
        |  "id": "test",
        |  "ipAddress": {
        |    "networkName": "foo"
        |  },
        |  "container": {
        |    "type": "DOCKER",
        |    "docker": {
        |      "image": "busybox",
        |      "network": "USER"
        |    }
        |  }
        |}""".stripMargin).as[raml.App])

        appDef.networks should be(Seq(ContainerNetwork(name = "foo")))
        appDef.container should be(Some(Container.Docker(image = "busybox", portMappings = Seq(Container.PortMapping.defaultInstance))))
      }
    }

    "FromJSON should parse ipAddress.networkName with DOCKER container w/ port mappings" in {
      val appDef = normalizeAndConvert(Json.parse(
        """{
        |  "id": "test",
        |  "ipAddress": {
        |    "networkName": "foo"
        |  },
        |  "container": {
        |    "type": "DOCKER",
        |    "docker": {
        |      "image": "busybox",
        |      "network": "USER",
        |      "portMappings": [{
        |        "containerPort": 123, "servicePort": 80, "name": "foobar"
        |      }]
        |    }
        |  }
        |}""".stripMargin).as[raml.App])

      appDef.networks should be(Seq(ContainerNetwork(name = "foo")))
      appDef.container should be(Some(Container.Docker(
        image = "busybox",
        portMappings = Seq(
          Container.PortMapping(containerPort = 123, servicePort = 80, name = Some("foobar"))
        )
      )))
    }

    "FromJSON should throw a validation exception while parsing a Docker container with unsupported parameter" in {
      // credential is currently not supported
      val app = Json.parse(
        """{
          |  "id": "test",
          |  "container": {
          |    "type": "DOCKER",
          |    "docker": {
          |      "image": "busybox",
          |      "credential": {
          |        "principal": "aPrincipal",
          |        "secret": "aSecret"
          |      }
          |    }
          |  }
          |}""".stripMargin).as[raml.App]
      shouldViolate(app, "/container/docker/credential", "must be empty")(AppValidation.validateOldAppAPI)
    }

    "FromJSON should parse Mesos Docker container" in {
      val appDef = normalizeAndConvert(Json.parse(
        """{
        |  "id": "test",
        |  "ipAddress": {
        |    "networkName": "foo"
        |  },
        |  "container": {
        |    "type": "MESOS",
        |    "docker": {
        |      "image": "busybox"
        |    }
        |  }
        |}""".stripMargin).as[raml.App])

      appDef.networks should be(Seq(core.pod.ContainerNetwork("foo")))
      appDef.container should be(Some(state.Container.MesosDocker(
        image = "busybox",
        portMappings = Seq(state.Container.PortMapping.defaultInstance)
      )))
    }

    "FromJSON should throw a validation exception while parsing a Mesos Docker container with unsupported parameter" in {
      // port mappings is currently not supported
      val app = Json.parse(
        """{
          |  "id": "/test",
          |  "container": {
          |    "type": "MESOS",
          |    "docker": {
          |      "image": "busybox",
          |      "portMappings": [{"containerPort": 123, "servicePort": 80, "name": "foobar"}]
          |    }
          |  }
          |}""".stripMargin).as[raml.App]

      shouldViolate(app, "/container/docker/portMappings", "must be empty")(AppValidation.validateOldAppAPI)

      // network is currently not supported
      val app2 = Json.parse(
        """{
          |  "id": "test",
          |  "container": {
          |    "type": "MESOS",
          |    "docker": {
          |      "image": "busybox",
          |      "network": "USER"
          |    }
          |  }
          |}""".stripMargin).as[raml.App]
      shouldViolate(app2, "/container/docker/network", "must be empty")(AppValidation.validateOldAppAPI)

      // parameters are currently not supported
      val app3 = Json.parse(
        """{
        |  "id": "test",
        |  "container": {
        |    "type": "MESOS",
        |    "docker": {
        |      "image": "busybox",
        |      "parameters": [ { "key": "a", "value": "b"} ]
        |    }
        |  }
        |}""".stripMargin).as[raml.App]
      shouldViolate(app3, "/container/docker/parameters", "must be empty")(AppValidation.validateOldAppAPI)
    }

    "FromJSON should parse Mesos AppC container" in {
      val appDef = normalizeAndConvert(Json.parse(
        """{
        |  "id": "test",
        |  "ipAddress": {
        |    "networkName": "foo"
        |  },
        |  "container": {
        |    "type": "MESOS",
        |    "appc": {
        |      "image": "busybox",
        |      "id": "sha512-aHashValue",
        |      "labels": {
        |        "version": "1.2.0",
        |        "arch": "amd64",
        |        "os": "linux"
        |      }
        |    }
        |  }
        |}""".stripMargin).as[raml.App])

      appDef.networks should be(Seq(ContainerNetwork(name = "foo")))
      appDef.container should be(Some(Container.MesosAppC(
        image = "busybox",
        id = Some("sha512-aHashValue"),
        labels = Map(
          "version" -> "1.2.0",
          "arch" -> "amd64",
          "os" -> "linux"
        ),
        portMappings = Seq(Container.PortMapping.defaultInstance))))
    }

    "FromJSON should parse ipAddress without networkName" in {
      val app = Json.parse(
        """{
        |  "id": "test",
        |  "ipAddress": { }
        |}""".stripMargin).as[raml.App]

      app.ipAddress.isDefined && app.ipAddress.get.networkName.isEmpty should equal(true)
    }

    "FromJSON should parse secrets" in {
      val app = Json.parse(
        """{
        |  "id": "test",
        |  "secrets": {
        |     "secret1": { "source": "/foo" },
        |     "secret2": { "source": "/foo" },
        |     "secret3": { "source": "/foo2" }
        |  }
        |}""".stripMargin).as[raml.App]

      app.secrets.keys.size should equal(3)
      app.secrets("secret1").source should equal("/foo")
      app.secrets("secret2").source should equal("/foo")
      app.secrets("secret3").source should equal("/foo2")
    }

    "FromJSON should parse all different kinds of environment variables and secrets" in {
      val app = Json.parse(
        """{
          |  "id": "test",
          |  "secrets": {
          |     "secret1": { "source": "/foo" }
          |  },
          |  "env": {
          |    "env1": "value",
          |    "env2": {
          |      "secret": "secret1"
          |    }
          |  }
          |}""".stripMargin).as[raml.App]

      app.secrets("secret1").source should equal("/foo")
      app.env("env1") shouldBe a[raml.EnvVarValue]
      app.env("env2") shouldBe a[raml.EnvVarSecret]
      app.env("env2").asInstanceOf[EnvVarSecret].secret should equal("secret1")
    }

    "ToJSON should serialize secrets" in {
      import Fixture._

      val json = Json.toJson(a1.copy(secrets = Map(
        "secret1" -> Secret("/foo"),
        "secret2" -> Secret("/foo"),
        "secret3" -> Secret("/foo2")
      )))
      (json \ "secrets" \ "secret1" \ "source").as[String] should equal("/foo")
      (json \ "secrets" \ "secret2" \ "source").as[String] should equal("/foo")
      (json \ "secrets" \ "secret3" \ "source").as[String] should equal("/foo2")
    }

    "FromJSON should parse unreachable disabled instance strategy" in {
      val appDef = normalizeAndConvert(Json.parse(
        """{
        |  "id": "test",
        |  "cmd": "foo",
        |  "unreachableStrategy": "disabled"
        |}""".stripMargin).as[raml.App])

      appDef.unreachableStrategy should be(UnreachableDisabled)
    }

    "FromJSON should parse unreachable enabled instance strategy" in {
      val appDef = normalizeAndConvert(Json.parse(
        """{
        |  "id": "test",
        |  "cmd": "foo",
        |  "unreachableStrategy": {
        |      "inactiveAfterSeconds": 600,
        |      "expungeAfterSeconds": 1200
        |  }
        |}""".stripMargin).as[raml.App])

      appDef.unreachableStrategy should be(UnreachableEnabled(inactiveAfter = 10.minutes, expungeAfter = 20.minutes))
    }

    "ToJSON should serialize unreachable instance strategy" in {
      val strategy = UnreachableEnabled(6.minutes, 12.minutes)
      val appDef = AppDefinition(id = PathId("test"), unreachableStrategy = strategy)

      val json = Json.toJson(Raml.toRaml(appDef))

      (json \ "unreachableStrategy" \ "inactiveAfterSeconds").as[Long] should be(360)
      (json \ "unreachableStrategy" \ "expungeAfterSeconds").as[Long] should be(720)
    }

    "FromJSON should parse kill selection" in {
      val appDef = normalizeAndConvert(Json.parse(
        """{
        |  "id": "test",
        |  "cmd": "foo",
        |  "killSelection": "YOUNGEST_FIRST"
        |}""".stripMargin).as[raml.App])

      appDef.killSelection should be(KillSelection.YoungestFirst)
    }

    "FromJSON should fail for invalid kill selection" in {
      val json = Json.parse(
        """{
        |  "id": "test",
        |  "cmd": "foo",
        |  "killSelection": "unknown"
        |}""".stripMargin)
      the[JsResultException] thrownBy {
        normalizeAndConvert(json.as[raml.App])
      } should have message "JsResultException(errors:List((/killSelection,List(ValidationError(List(error.unknown.enum.literal),WrappedArray(KillSelection (OLDEST_FIRST, YOUNGEST_FIRST)))))))"
    }

    "ToJSON should serialize kill selection" in {
      val appDef = AppDefinition(id = PathId("test"), killSelection = KillSelection.OldestFirst)

      val json = Json.toJson(Raml.toRaml(appDef))

      (json \ "killSelection").as[String] should be("OLDEST_FIRST")
    }

    "app with readinessCheck passes validation" in {
      val app = AppDefinition(
        id = "test".toRootPath,
        cmd = Some("sleep 1234"),
        readinessChecks = Seq(
          ReadinessCheckTestHelper.alternativeHttps
        ),
        portDefinitions = Seq(state.PortDefinition(0, name = Some(ReadinessCheckTestHelper.alternativeHttps.portName)))
      )

      val jsonApp = Json.toJson(Raml.toRaml(app))
      withValidationClue {
        val ramlApp = jsonApp.as[raml.App]
        normalizeAndConvert(ramlApp)
      }
    }

    "FromJSON should fail for empty container (#4978)" in {
      val config = AppNormalization.Configuration(None, "mesos-bridge-name")
      val json = Json.parse(
        """{
          |  "id": "/docker-compose-demo",
          |  "cmd": "echo hello world",
          |  "container": {}
          |}""".stripMargin)
      val ramlApp = json.as[raml.App]
<<<<<<< HEAD
      shouldViolate(ramlApp, "/container/docker", "not defined")(AppValidation.validateCanonicalAppAPI(Set.empty))
=======
      AppValidation.validateCanonicalAppAPI(Set.empty, () => config.defaultNetworkName)(ramlApp) should failWith(
        group("container", "is invalid", "docker" -> "not defined")
      )
>>>>>>> f2d04a84
    }
  }
}<|MERGE_RESOLUTION|>--- conflicted
+++ resolved
@@ -664,13 +664,9 @@
           |  "container": {}
           |}""".stripMargin)
       val ramlApp = json.as[raml.App]
-<<<<<<< HEAD
-      shouldViolate(ramlApp, "/container/docker", "not defined")(AppValidation.validateCanonicalAppAPI(Set.empty))
-=======
       AppValidation.validateCanonicalAppAPI(Set.empty, () => config.defaultNetworkName)(ramlApp) should failWith(
         group("container", "is invalid", "docker" -> "not defined")
       )
->>>>>>> f2d04a84
     }
   }
 }