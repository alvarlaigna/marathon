--- conflicted
+++ resolved
@@ -1,16 +1,11 @@
 package mesosphere.marathon
 package api.v2.validation
 
-<<<<<<< HEAD
-import mesosphere.{ UnitTest, ValidationTestLike }
-import mesosphere.marathon.raml._
-=======
 import com.wix.accord.Validator
 import com.wix.accord.scalatest.ResultMatchers
 import mesosphere.marathon.api.v2.AppNormalization
 import mesosphere.marathon.raml._
 import mesosphere.{ UnitTest, ValidationTestLike }
->>>>>>> f2d04a84
 
 class AppValidationTest extends UnitTest with ValidationTestLike {
 
@@ -165,17 +160,7 @@
       "allow portMappings that don't declare hostPort nor networkNames" in {
         val app = containerNetworkedApp(
           Seq(ContainerPortMapping()), networkCount = 2)
-<<<<<<< HEAD
-        shouldSucceed(badApp)
-      }
-
-      "allow portMappings that both declare a hostPort and a networkNames" in {
-        shouldSucceed(containerNetworkedApp(Seq(
-          ContainerPortMapping(
-            hostPort = Option(0),
-            networkNames = List("1"))), networkCount = 2))
-=======
-        basicValidator(app) shouldBe (aSuccess)
+        shouldSucceed(app)
       }
 
       "allow portMappings that both declare a hostPort and a networkNames" in {
@@ -184,7 +169,6 @@
             hostPort = Option(0),
             networkNames = List("1"))), networkCount = 2)
         basicValidator(app) shouldBe (aSuccess)
->>>>>>> f2d04a84
       }
     }
 
