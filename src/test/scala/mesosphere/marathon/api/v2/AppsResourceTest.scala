--- conflicted
+++ resolved
@@ -397,15 +397,8 @@
       val response = appsResource.replace(updatedApp.id, updatedBody, force = false, partialUpdate = false, auth.request)
 
       Then("the update should fail")
-<<<<<<< HEAD
-      val caught = intercept[SerializationFailedException] {
-        appsResource.replace(updatedApp.id, updatedBody, force = false, partialUpdate = false, auth.request)
-      }
-      caught.getMessage should be(NetworkConversionMessages.ContainerNetworkRequiresName)
-=======
       response.getStatus should be(422)
       response.getEntity.toString should include(NetworkValidationMessages.NetworkNameMustBeSpecified)
->>>>>>> f2d04a84
     }
 
     "Create a new app without IP/CT when default virtual network is bar" in new Fixture(configArgs = Seq("--default_network_name", "bar")) {
