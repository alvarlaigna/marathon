--- conflicted
+++ resolved
@@ -160,11 +160,7 @@
     validator[PodContainer] { container =>
       container.resources is resourceValidator
       container.endpoints is every(endpointValidator(pod.networks))
-<<<<<<< HEAD
-      container.image.getOrElse(Image(ImageType.Docker, "abc")) is imageValidator
-=======
       container.image is optional(imageValidator(enabledFeatures, pod.secrets))
->>>>>>> f2d04a84
       container.environment is envValidator(strictNameValidation = false, pod.secrets, enabledFeatures)
       container.healthCheck is optional(healthCheckValidator(container.endpoints, mesosMasterVersion))
       container.volumeMounts is every(volumeMountValidator(pod.volumes))
@@ -217,14 +213,9 @@
       val names = pod.containers.map(_.name)
       names.distinct.size == names.size
     }
-<<<<<<< HEAD
-    pod.secrets is empty or (secretValidator and featureEnabled(enabledFeatures, Features.SECRETS))
-    pod.networks is ramlNetworksValidator
-=======
     pod.secrets is empty or (valid(secretValidator) and featureEnabled(enabledFeatures, Features.SECRETS))
     pod.networks is valid(ramlNetworksValidator)
     pod.networks is defaultNetworkNameValidator(() => defaultNetworkName)
->>>>>>> f2d04a84
     pod.scheduling is optional(schedulingValidator)
     pod.scaling is optional(scalingValidator)
     pod is endpointNamesUnique and endpointContainerPortsUnique and endpointHostPortsUnique
