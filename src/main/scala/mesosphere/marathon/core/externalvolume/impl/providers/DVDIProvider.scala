package mesosphere.marathon
package core.externalvolume.impl.providers

import com.wix.accord._
import com.wix.accord.dsl._
import mesosphere.marathon.api.v2.validation.SchedulingValidation
import mesosphere.marathon.core.externalvolume.impl.providers.OptionSupport._
import mesosphere.marathon.core.externalvolume.impl.{ ExternalVolumeProvider, ExternalVolumeValidations }
import mesosphere.marathon.raml.{ App, AppExternalVolume, EngineType, ReadMode, Container => AppContainer }
import mesosphere.marathon.state._
import mesosphere.marathon.stream.Implicits._
import org.apache.mesos.Protos.Volume.Mode
import org.apache.mesos.Protos.{ ContainerInfo, Parameter, Parameters, Volume => MesosVolume }

/**
  * DVDIProvider (Docker Volume Driver Interface provider) handles external volumes allocated
  * by a specific docker volume driver plugin. This works for both docker and mesos containerizers,
  * albeit with some limitations:
  *   - only a single volume driver per container is allowed when using the docker containerizer
  *   - docker containerizer requires that referenced volumes be created prior to application launch
  *   - mesos containerizer only supports volumes mounted in RW mode
  */
private[impl] case object DVDIProvider extends ExternalVolumeProvider {
  override val name: String = "dvdi"

  override def validations: ExternalVolumeValidations = DVDIProviderValidations

  object Builders {
    def dockerVolumeParameters(volume: ExternalVolume): Seq[Parameter] = {
      import OptionLabelPatterns._
      val prefix: String = name + OptionNamespaceSeparator
      // don't let the user override these
      val ignore = Set(driverOption)
      // external.size trumps any user-specified dvdi/size option
      val opts = volume.external.options ++ Map[String, String](
        volume.external.size.map(prefix + "size" -> _.toString).toList: _*
      )

      // forward all dvdi/* options to the dvdcli driver, stripping the dvdi/ prefix
      // and trimming the values
      opts.filterKeys{ k =>
        k.startsWith(prefix) && !ignore.contains(k.toLowerCase)
      }.map {
        case (k, v) => Parameter.newBuilder
          .setKey(k.substring(prefix.length))
          .setValue(v.trim())
          .build
      }(collection.breakOut)
    }

    def applyOptions(dv: MesosVolume.Source.DockerVolume.Builder, opts: Seq[Parameter]): Unit = {
      if (opts.isEmpty) {
        // explicitly clear the options field if there are none to add; a nil parameters field is
        // semantically different than an empty one.
        dv.clearDriverOptions
      } else {
        dv.setDriverOptions(Parameters.newBuilder.addAllParameter(opts.asJava))
      }
    }

    def toUnifiedContainerVolume(volume: ExternalVolume): MesosVolume = {
      val driverName = volume.external.options(driverOption)
      val volBuilder = MesosVolume.Source.DockerVolume.newBuilder
        .setDriver(driverName)
        .setName(volume.external.name)

      // these parameters are only really used for the mesos containerizer, not the docker
      // containerizer. the docker containerizer simply ignores them.
      applyOptions(volBuilder, dockerVolumeParameters(volume))

      MesosVolume.newBuilder
        .setContainerPath(volume.containerPath)
        .setMode(volume.mode)
        .setSource(MesosVolume.Source.newBuilder
          .setType(MesosVolume.Source.Type.DOCKER_VOLUME)
          .setDockerVolume(volBuilder.build)
        ).build
    }
  } // Builders

  override def build(builder: ContainerInfo.Builder, ev: ExternalVolume): Unit =
    builder.addVolumes(Builders.toUnifiedContainerVolume(ev))

  val driverOption = "dvdi/driver"
  val quotedDriverOption = '"' + driverOption + '"'
}

private[impl] object DVDIProviderValidations extends ExternalVolumeValidations {
  import DVDIProvider._
  import mesosphere.marathon.api.v2.Validation._

  // group-level validation for DVDI volumes: the same volume name may only be referenced by a single
  // task instance across the entire cluster.
  override lazy val rootGroup = new Validator[RootGroup] {
    override def apply(rootGroup: RootGroup): Result = {
      val appsByVolume: Map[String, Set[PathId]] =
        rootGroup.transitiveApps
          .flatMap { app => namesOfMatchingVolumes(app).map(_ -> app.id) }
          .groupBy { case (volumeName, _) => volumeName }
          .map { case (volumeName, volumes) => volumeName -> volumes.map { case (_, appId) => appId } }

      val appValid: Validator[AppDefinition] = {
        def volumeNameUnique(appId: PathId): Validator[ExternalVolume] = {
          def conflictingApps(vol: ExternalVolume): Set[PathId] =
            appsByVolume.getOrElse(vol.external.name, Set.empty).filter(_ != appId)

          isTrue { (vol: ExternalVolume) =>
            val conflictingAppIds = conflictingApps(vol).mkString(", ")
            s"Volume name '${vol.external.name}' in $appId conflicts with volume(s) of same name in app(s): " +
              s"$conflictingAppIds"
          }{ vol => conflictingApps(vol).isEmpty }
        }

        validator[AppDefinition] { app =>
          app.externalVolumes is every(volumeNameUnique(app.id))
        }
      }

      def groupValid: Validator[Group] = validator[Group] { group =>
        group.apps.values as "apps" is every(appValid)
        group.groupsById.values as "groups" is every(groupValid)
      }

      // We need to call the validators recursively such that the "description" of the rule violations
      // is correctly calculated.
      groupValid(rootGroup)
    }

  }

  override lazy val ramlApp = {
    val haveOnlyOneInstance: Validator[App] =
      isTrue[App](
        (app: App) => s"Number of instances is limited to 1 when declaring DVDI volumes in app [$app.id]"
      ) {
          _.instances <= 1
        }

    case object haveUniqueExternalVolumeNames extends Validator[App] {
      override def apply(app: App): Result = {
        val conflicts = volumeNameCounts(app).filter { case (volumeName, number) => number > 1 }.keys
        group(
          conflicts.toSet[String].map { e =>
            RuleViolation(app.id, s"Requested DVDI volume '$e' is declared more than once within app ${app.id}")
          }
        )
      }

      /** @return a count of volume references-by-name within an app spec */
      def volumeNameCounts(app: App): Map[String, Int] =
        namesOfMatchingVolumes(app).groupBy(identity).map { case (name, names) => name -> names.size }(collection.breakOut)
    }

    val validContainer = {
      import PathPatterns._

      val validMesosVolume = validator[AppExternalVolume] {
        volume =>
          volume.mode is equalTo(ReadMode.Rw)
          volume.containerPath is notOneOf(DotPaths: _*)
      }

      val validDockerExternalVolume = validator[raml.ExternalVolume] { external =>
        external.options is isTrue(s"must only contain $driverOption")(_.filterKeys(_ != driverOption).isEmpty)
        external.size is isTrue("must be undefined for Docker containers")(_.isEmpty)
      }

<<<<<<< HEAD
      val validDockerVolume = validator[AppVolume] { volume =>
        volume.external is definedAnd(validDockerExternalVolume)
=======
      val validDockerVolume = validator[AppExternalVolume] { volume =>
        volume.external is valid(validDockerExternalVolume)
>>>>>>> f2d04a84
        volume.containerPath is notOneOf(DotPaths: _*)
      }

      def ifDVDIVolume(vtor: Validator[AppExternalVolume]): Validator[AppExternalVolume] = conditional(matchesProviderRaml)(vtor)

      def volumeValidator(container: EngineType): Validator[AppExternalVolume] = container match {
        case EngineType.Mesos => validMesosVolume
        case EngineType.Docker => validDockerVolume
      }

      validator[AppContainer] { ct =>
        ct.volumes.collect{ case v: AppExternalVolume => v } as "volumes" is
          every(ifDVDIVolume(volumeValidator(ct.`type`)))
      }
    }

    validator[App] { app =>
      app should haveUniqueExternalVolumeNames
      app should haveOnlyOneInstance
      app.container is optional(validContainer)
      app.upgradeStrategy is optional(SchedulingValidation.validForResidentTasks)
    }
  }

  override lazy val app = {
    val haveOnlyOneInstance: Validator[AppDefinition] =
      isTrue[AppDefinition](
        (app: AppDefinition) => s"Number of instances is limited to 1 when declaring DVDI volumes in app [$app.id]"
      ) {
          _.instances <= 1
        }

    case object haveUniqueExternalVolumeNames extends Validator[AppDefinition] {
      override def apply(app: AppDefinition): Result = {
        val conflicts = volumeNameCounts(app).filter { case (volumeName, number) => number > 1 }.keys
        group(
          conflicts.toSet[String].map { e =>
            RuleViolation(app.id, s"Requested DVDI volume '$e' is declared more than once within app ${app.id}")
          }
        )
      }

      /** @return a count of volume references-by-name within an app spec */
      def volumeNameCounts(app: AppDefinition): Map[String, Int] =
        namesOfMatchingVolumes(app).groupBy(identity).map { case (name, names) => name -> names.size }(collection.breakOut)
    }

    val validContainer = {
      import PathPatterns._

      val validMesosVolume = validator[ExternalVolume] {
        volume =>
          volume.mode is equalTo(Mode.RW)
          volume.containerPath is notOneOf(DotPaths: _*)
      }

      val validDockerVolume = validator[ExternalVolume] { volume =>
        volume.external.options is isTrue(s"must only contain $driverOption")(_.filterKeys(_ != driverOption).isEmpty)
        volume.external.size is isTrue("must be undefined for Docker containers")(_.isEmpty)
        volume.containerPath is notOneOf(DotPaths: _*)
      }

      def ifDVDIVolume(vtor: Validator[ExternalVolume]): Validator[ExternalVolume] = conditional(matchesProvider)(vtor)

      def volumeValidator(container: Container) = container match {
        case _: Container.Mesos => validMesosVolume
        case _: Container.MesosDocker => validMesosVolume
        case _: Container.MesosAppC => validMesosVolume
        case _: Container.Docker => validDockerVolume
      }

      validator[Container] { ct =>
        ct.volumes.collect { case ev: ExternalVolume => ev } as "volumes" is
          every(ifDVDIVolume(volumeValidator(ct)))
      }
    }

    validator[AppDefinition] { app =>
      app should haveUniqueExternalVolumeNames
      app should haveOnlyOneInstance
      app.container is optional(validContainer)
      app.upgradeStrategy is UpgradeStrategy.validForResidentTasks
    }
  }

  object VolumeOptions {

    val validRexRayOptions: Validator[Map[String, String]] = validator[Map[String, String]] { opts =>
      opts.get("dvdi/volumetype") as "\"dvdi/volumetype\"" is optional(validLabel)
      opts.get("dvdi/newfstype") as "\"dvdi/newfstype\"" is optional(validLabel)
      opts.get("dvdi/iops") as "\"dvdi/iops\"" is optional(validNaturalNumber)
      opts.get("dvdi/overwritefs") as "\"dvdi/overwritefs\"" is optional(validBoolean)
    }
  }

  override lazy val volume = {
    import VolumeOptions._
    validator[ExternalVolume] { v =>
      v.external.name is notEmpty
      v.external.provider is equalTo(name)

      v.external.options.get(driverOption) as s""""external/options($quotedDriverOption)"""" is definedAnd(validLabel)
      v.external.options as "external/options" is
        conditional[Map[String, String]](_.get(driverOption).contains("rexray"))(validRexRayOptions)
    }
  }

  override def ramlVolume(container: raml.Container) = {
    import PathPatterns._
    import VolumeOptions._

    val validMesosVolume = validator[AppExternalVolume] {
      volume =>
        volume.mode is equalTo(ReadMode.Rw)
        volume.containerPath is notOneOf(DotPaths: _*)
    }
    val dockerVolumeInfo = validator[raml.ExternalVolume] { v =>
      v.options is isTrue(s"must only contain $driverOption")(_.filterKeys(_ != driverOption).isEmpty)
      v.size is isTrue("must be undefined for Docker containers")(_.isEmpty)
    }
<<<<<<< HEAD
    val validDockerVolume = validator[AppVolume] { volume =>
      volume.containerPath is notOneOf(DotPaths: _*)
      volume.external is definedAnd(dockerVolumeInfo)
=======
    val validDockerVolume = validator[AppExternalVolume] { volume =>
      volume.containerPath is valid(notOneOf(DotPaths: _*))
      volume.external is valid(valid(dockerVolumeInfo))
>>>>>>> f2d04a84
    }
    val volumeInfo = validator[raml.ExternalVolume] { v =>
      v.name is definedAnd(notEmpty)
      v.provider is definedAnd(equalTo(name))
      v.options.get(driverOption) as s"options($quotedDriverOption)" is definedAnd(validLabel)
      v.options is conditional[Map[String, String]](_.get(driverOption).contains("rexray"))(validRexRayOptions)
    }
    forAll(
<<<<<<< HEAD
      validator[AppVolume] { v =>
        v.external is definedAnd(volumeInfo)
=======
      validator[AppExternalVolume] { v =>
        v.external is valid(valid(volumeInfo))
>>>>>>> f2d04a84
      },
      implied(container.`type` == EngineType.Mesos)(validMesosVolume),
      implied(container.`type` == EngineType.Docker)(validDockerVolume)
    )
  }

  /**
    * @return true if volume has a provider name that matches ours exactly
    */
  private[this] def matchesProvider(volume: ExternalVolume): Boolean = volume.external.provider == name
  private[this] def matchesProviderRaml(volume: AppExternalVolume): Boolean = volume.external.provider.contains(name)

  private[this] def namesOfMatchingVolumes(app: AppDefinition): Seq[String] =
    app.externalVolumes.withFilter(matchesProvider).map(_.external.name)

  private[this] def namesOfMatchingVolumes(app: App): Seq[String] =
    app.container.fold(Seq.empty[AppExternalVolume])(_.volumes.collect{ case v: AppExternalVolume => v })
      .withFilter(matchesProviderRaml).flatMap(_.external.name)
}<|MERGE_RESOLUTION|>--- conflicted
+++ resolved
@@ -165,13 +165,8 @@
         external.size is isTrue("must be undefined for Docker containers")(_.isEmpty)
       }
 
-<<<<<<< HEAD
-      val validDockerVolume = validator[AppVolume] { volume =>
-        volume.external is definedAnd(validDockerExternalVolume)
-=======
       val validDockerVolume = validator[AppExternalVolume] { volume =>
         volume.external is valid(validDockerExternalVolume)
->>>>>>> f2d04a84
         volume.containerPath is notOneOf(DotPaths: _*)
       }
 
@@ -292,15 +287,9 @@
       v.options is isTrue(s"must only contain $driverOption")(_.filterKeys(_ != driverOption).isEmpty)
       v.size is isTrue("must be undefined for Docker containers")(_.isEmpty)
     }
-<<<<<<< HEAD
-    val validDockerVolume = validator[AppVolume] { volume =>
-      volume.containerPath is notOneOf(DotPaths: _*)
-      volume.external is definedAnd(dockerVolumeInfo)
-=======
     val validDockerVolume = validator[AppExternalVolume] { volume =>
       volume.containerPath is valid(notOneOf(DotPaths: _*))
       volume.external is valid(valid(dockerVolumeInfo))
->>>>>>> f2d04a84
     }
     val volumeInfo = validator[raml.ExternalVolume] { v =>
       v.name is definedAnd(notEmpty)
@@ -309,13 +298,8 @@
       v.options is conditional[Map[String, String]](_.get(driverOption).contains("rexray"))(validRexRayOptions)
     }
     forAll(
-<<<<<<< HEAD
-      validator[AppVolume] { v =>
-        v.external is definedAnd(volumeInfo)
-=======
       validator[AppExternalVolume] { v =>
         v.external is valid(valid(volumeInfo))
->>>>>>> f2d04a84
       },
       implied(container.`type` == EngineType.Mesos)(validMesosVolume),
       implied(container.`type` == EngineType.Docker)(validDockerVolume)
